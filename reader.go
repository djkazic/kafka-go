--- conflicted
+++ resolved
@@ -1,10 +1,6 @@
 package kafka
 
 import (
-<<<<<<< HEAD
-	"bytes"
-=======
->>>>>>> 531c50bb
 	"context"
 	"errors"
 	"fmt"
@@ -79,387 +75,7 @@
 // async commits.
 func (r *Reader) useSyncCommits() bool { return r.config.CommitInterval == 0 }
 
-<<<<<<< HEAD
-// membership returns the group generationID and memberID of the reader.
-//
-// Only used when config.GroupID != ""
-func (r *Reader) membership() (generationID int32, memberID string) {
-	r.mutex.Lock()
-	generationID = r.generationID
-	memberID = r.memberID
-	r.mutex.Unlock()
-	return
-}
-
-// lookupCoordinator scans the brokers and looks up the address of the
-// coordinator for the group.
-//
-// Only used when config.GroupID != ""
-func (r *Reader) lookupCoordinator() (string, error) {
-	conn, err := r.connect()
-	if err != nil {
-		return "", fmt.Errorf("unable to coordinator to any connect for group, %v: %v\n", r.config.GroupID, err)
-	}
-	defer conn.Close()
-
-	out, err := conn.findCoordinator(findCoordinatorRequestV0{
-		CoordinatorKey: r.config.GroupID,
-	})
-	if err != nil {
-		return "", fmt.Errorf("unable to find coordinator for group, %v: %v", r.config.GroupID, err)
-	}
-
-	address := fmt.Sprintf("%v:%v", out.Coordinator.Host, out.Coordinator.Port)
-	return address, nil
-}
-
-// refreshCoordinator updates the value of r.address
-func (r *Reader) refreshCoordinator() (err error) {
-	const (
-		backoffDelayMin = 100 * time.Millisecond
-		backoffDelayMax = 1 * time.Second
-	)
-
-	for attempt := 0; true; attempt++ {
-		if attempt != 0 {
-			if !sleep(r.stctx, backoff(attempt, backoffDelayMin, backoffDelayMax)) {
-				return r.stctx.Err()
-			}
-		}
-
-		address, err := r.lookupCoordinator()
-		if err != nil {
-			continue
-		}
-
-		r.mutex.Lock()
-		oldAddress := r.address
-		r.address = address
-		r.mutex.Unlock()
-
-		if address != oldAddress {
-			r.withLogger(func(l *log.Logger) {
-				l.Printf("coordinator for group, %v, set to %v\n", r.config.GroupID, address)
-			})
-		}
-
-		break
-	}
-
-	return nil
-}
-
-// makejoinGroupRequestV1 handles the logic of constructing a joinGroup
-// request
-func (r *Reader) makejoinGroupRequestV1() (joinGroupRequestV1, error) {
-	_, memberID := r.membership()
-
-	request := joinGroupRequestV1{
-		GroupID:          r.config.GroupID,
-		MemberID:         memberID,
-		SessionTimeout:   int32(r.config.SessionTimeout / time.Millisecond),
-		RebalanceTimeout: int32(r.config.RebalanceTimeout / time.Millisecond),
-		ProtocolType:     defaultProtocolType,
-	}
-
-	for _, balancer := range r.config.GroupBalancers {
-		userData, err := balancer.UserData()
-		if err != nil {
-			return joinGroupRequestV1{}, fmt.Errorf("unable to construct protocol metadata for member, %v: %v\n", balancer.ProtocolName(), err)
-		}
-		request.GroupProtocols = append(request.GroupProtocols, joinGroupRequestGroupProtocolV1{
-			ProtocolName: balancer.ProtocolName(),
-			ProtocolMetadata: groupMetadata{
-				Version:  1,
-				Topics:   []string{r.config.Topic},
-				UserData: userData,
-			}.bytes(),
-		})
-	}
-
-	return request, nil
-}
-
-// makeMemberProtocolMetadata maps encoded member metadata ([]byte) into []GroupMember
-func (r *Reader) makeMemberProtocolMetadata(in []joinGroupResponseMemberV1) ([]GroupMember, error) {
-	members := make([]GroupMember, 0, len(in))
-
-	for _, item := range in {
-		rb := &readBuffer{
-			r: bytes.NewReader(item.MemberMetadata),
-			n: len(item.MemberMetadata),
-		}
-
-		metadata := groupMetadata{}
-		metadata.readFrom(rb)
-
-		if rb.err != nil {
-			return nil, fmt.Errorf("unable to read metadata for member, %v: %v\n", item.MemberID, rb.err)
-		}
-
-		members = append(members, GroupMember{
-			ID:       item.MemberID,
-			Topics:   metadata.Topics,
-			UserData: metadata.UserData,
-		})
-	}
-	return members, nil
-}
-
-// partitionReader is an internal interface used to simplify unit testing
-type partitionReader interface {
-	// ReadPartitions mirrors Conn.ReadPartitions
-	ReadPartitions(topics ...string) (partitions []Partition, err error)
-}
-
-// assignTopicPartitions uses the selected GroupBalancer to assign members to
-// their various partitions
-func (r *Reader) assignTopicPartitions(conn partitionReader, group joinGroupResponseV1) (GroupMemberAssignments, error) {
-	r.withLogger(func(l *log.Logger) {
-		l.Println("selected as leader for group,", r.config.GroupID)
-	})
-
-	balancer, ok := findGroupBalancer(group.GroupProtocol, r.config.GroupBalancers)
-	if !ok {
-		return nil, fmt.Errorf("unable to find selected balancer, %v, for group, %v", group.GroupProtocol, r.config.GroupID)
-	}
-
-	members, err := r.makeMemberProtocolMetadata(group.Members)
-	if err != nil {
-		return nil, fmt.Errorf("unable to construct MemberProtocolMetadata: %v", err)
-	}
-
-	topics := extractTopics(members)
-	partitions, err := conn.ReadPartitions(topics...)
-
-	// it's not a failure if the topic doesn't exist yet.  it results in no
-	// assignments for the topic.  this matches the behavior of the official
-	// clients: java, python, and librdkafka.
-	// a topic watcher can trigger a rebalance when the topic comes into being.
-	if err != nil && err != UnknownTopicOrPartition {
-		return nil, fmt.Errorf("unable to read partitions: %v", err)
-	}
-
-	r.withLogger(func(l *log.Logger) {
-		l.Printf("using '%v' balancer to assign group, %v\n", group.GroupProtocol, r.config.GroupID)
-		for _, member := range members {
-			l.Printf("found member: %v/%#v", member.ID, member.UserData)
-		}
-		for _, partition := range partitions {
-			l.Printf("found topic/partition: %v/%v", partition.Topic, partition.ID)
-		}
-	})
-
-	return balancer.AssignGroups(members, partitions), nil
-}
-
-func (r *Reader) leaveGroup(conn *Conn) error {
-	_, memberID := r.membership()
-	_, err := conn.leaveGroup(leaveGroupRequestV0{
-		GroupID:  r.config.GroupID,
-		MemberID: memberID,
-	})
-	if err != nil {
-		return fmt.Errorf("leave group failed for group, %v, and member, %v: %v", r.config.GroupID, memberID, err)
-	}
-
-	return nil
-}
-
-// joinGroup attempts to join the reader to the consumer group.
-// Returns GroupMemberAssignments is this Reader was selected as
-// the leader.  Otherwise, GroupMemberAssignments will be nil.
-//
-// Possible kafka error codes returned:
-//  * GroupLoadInProgress:
-//  * GroupCoordinatorNotAvailable:
-//  * NotCoordinatorForGroup:
-//  * InconsistentGroupProtocol:
-//  * InvalidSessionTimeout:
-//  * GroupAuthorizationFailed:
-func (r *Reader) joinGroup(conn *Conn) (GroupMemberAssignments, error) {
-	request, err := r.makejoinGroupRequestV1()
-	if err != nil {
-		return nil, err
-	}
-
-	response, err := conn.joinGroup(request)
-	if err != nil {
-		switch err {
-		case UnknownMemberId:
-			r.mutex.Lock()
-			r.memberID = ""
-			r.mutex.Unlock()
-			return nil, fmt.Errorf("joinGroup failed: %v", err)
-
-		default:
-			return nil, fmt.Errorf("joinGroup failed: %v", err)
-		}
-	}
-
-	// Extract our membership and generationID from the response
-	r.mutex.Lock()
-	oldGenerationID := r.generationID
-	oldMemberID := r.memberID
-	r.generationID = response.GenerationID
-	r.memberID = response.MemberID
-	r.mutex.Unlock()
-
-	if oldGenerationID != response.GenerationID || oldMemberID != response.MemberID {
-		r.withLogger(func(l *log.Logger) {
-			l.Printf("response membership changed.  generationID: %v => %v, memberID: '%v' => '%v'\n",
-				oldGenerationID,
-				response.GenerationID,
-				oldMemberID,
-				response.MemberID,
-			)
-		})
-	}
-
-	var assignments GroupMemberAssignments
-	if iAmLeader := response.MemberID == response.LeaderID; iAmLeader {
-		v, err := r.assignTopicPartitions(conn, response)
-		if err != nil {
-			_ = r.leaveGroup(conn)
-			return nil, err
-		}
-		assignments = v
-
-		r.withLogger(func(l *log.Logger) {
-			for memberID, assignment := range assignments {
-				for topic, partitions := range assignment {
-					l.Printf("assigned member/topic/partitions %v/%v/%v\n", memberID, topic, partitions)
-				}
-			}
-		})
-	}
-
-	r.withLogger(func(l *log.Logger) {
-		l.Printf("joinGroup succeeded for response, %v.  generationID=%v, memberID=%v\n", r.config.GroupID, response.GenerationID, response.MemberID)
-	})
-
-	return assignments, nil
-}
-
-func (r *Reader) makeSyncGroupRequestV0(memberAssignments GroupMemberAssignments) syncGroupRequestV0 {
-	generationID, memberID := r.membership()
-	request := syncGroupRequestV0{
-		GroupID:      r.config.GroupID,
-		GenerationID: generationID,
-		MemberID:     memberID,
-	}
-
-	if memberAssignments != nil {
-		request.GroupAssignments = make([]syncGroupRequestGroupAssignmentV0, 0, 1)
-
-		for memberID, topics := range memberAssignments {
-			topics32 := make(map[string][]int32)
-			for topic, partitions := range topics {
-				partitions32 := make([]int32, len(partitions))
-				for i := range partitions {
-					partitions32[i] = int32(partitions[i])
-				}
-				topics32[topic] = partitions32
-			}
-			request.GroupAssignments = append(request.GroupAssignments, syncGroupRequestGroupAssignmentV0{
-				MemberID: memberID,
-				MemberAssignments: groupAssignment{
-					Version: 1,
-					Topics:  topics32,
-				}.bytes(),
-			})
-		}
-
-		r.withErrorLogger(func(logger *log.Logger) {
-			logger.Printf("Syncing %d assignments for generation %d as member %s", len(request.GroupAssignments), generationID, memberID)
-		})
-	}
-
-	return request
-}
-
-// syncGroup completes the consumer group handshake by accepting the
-// memberAssignments (if this Reader is the leader) and returning this
-// Readers subscriptions topic => partitions
-//
-// Possible kafka error codes returned:
-//  * GroupCoordinatorNotAvailable:
-//  * NotCoordinatorForGroup:
-//  * IllegalGeneration:
-//  * RebalanceInProgress:
-//  * GroupAuthorizationFailed:
-func (r *Reader) syncGroup(conn *Conn, memberAssignments GroupMemberAssignments) (map[string][]int32, error) {
-	request := r.makeSyncGroupRequestV0(memberAssignments)
-	response, err := conn.syncGroups(request)
-	if err != nil {
-		switch err {
-		case RebalanceInProgress:
-			// don't leave the group
-			return nil, fmt.Errorf("syncGroup failed: %v", err)
-
-		case UnknownMemberId:
-			r.mutex.Lock()
-			r.memberID = ""
-			r.mutex.Unlock()
-			_ = r.leaveGroup(conn)
-			return nil, fmt.Errorf("syncGroup failed: %v", err)
-
-		default:
-			_ = r.leaveGroup(conn)
-			return nil, fmt.Errorf("syncGroup failed: %v", err)
-		}
-	}
-
-	rb := &readBuffer{
-		r: bytes.NewReader(response.MemberAssignments),
-		n: len(response.MemberAssignments),
-	}
-
-	assignments := groupAssignment{}
-	assignments.readFrom(rb)
-
-	if rb.err != nil {
-		_ = r.leaveGroup(conn)
-		return nil, fmt.Errorf("unable to read SyncGroup response for group, %v: %v\n", r.config.GroupID, rb.err)
-	}
-
-	if len(assignments.Topics) == 0 {
-		generation, memberID := r.membership()
-		r.withLogger(func(l *log.Logger) {
-			l.Printf("received empty assignments for group, %v as member %s for generation %d", r.config.GroupID, memberID, generation)
-		})
-	}
-
-	r.withLogger(func(l *log.Logger) {
-		l.Printf("sync group finished for group, %v\n", r.config.GroupID)
-	})
-
-	return assignments.Topics, nil
-}
-
-func (r *Reader) rebalance(conn *Conn) (map[string][]int32, error) {
-	r.stats.rebalances.observe(1)
-	r.withLogger(func(l *log.Logger) {
-		l.Printf("rebalancing consumer group, %v", r.config.GroupID)
-	})
-
-	members, err := r.joinGroup(conn)
-	if err != nil {
-		return nil, err
-	}
-
-	assignments, err := r.syncGroup(conn, members)
-	if err != nil {
-		return nil, err
-	}
-
-	return assignments, nil
-}
-
-func (r *Reader) unsubscribe() error {
-=======
 func (r *Reader) unsubscribe() {
->>>>>>> 531c50bb
 	r.cancel()
 	r.join.Wait()
 	// it would be interesting to drain the r.msgs channel at this point since
@@ -485,35 +101,6 @@
 	r.withLogger(func(l *log.Logger) {
 		l.Printf("subscribed to partitions: %+v", offsetsByPartition)
 	})
-<<<<<<< HEAD
-
-	return nil
-}
-
-// connect returns a connection to ANY broker
-func (r *Reader) connect() (conn *Conn, err error) {
-	for _, broker := range r.config.Brokers {
-		if conn, err = r.config.Dialer.Dial("tcp", broker); err == nil {
-			return
-		}
-	}
-	return // err will be non-nil
-}
-
-// coordinator returns a connection to the coordinator for this group
-func (r *Reader) coordinator() (*Conn, error) {
-	r.mutex.Lock()
-	address := r.address
-	r.mutex.Unlock()
-
-	conn, err := r.config.Dialer.DialContext(r.stctx, "tcp", address)
-	if err != nil {
-		return nil, fmt.Errorf("unable to connect to coordinator at %q (%v)", address, err)
-	}
-
-	return conn, nil
-=======
->>>>>>> 531c50bb
 }
 
 func (r *Reader) waitThrottleTime(throttleTimeMS int32) {
